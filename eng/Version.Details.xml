<?xml version="1.0" encoding="utf-8"?>
<Dependencies>
  <ProductDependencies>
<<<<<<< HEAD
    <Dependency Name="Microsoft.CSharp" Version="4.6.0-preview5.19222.11" CoherentParentDependency="Microsoft.NETCore.App">
      <Uri>https://github.com/dotnet/corefx</Uri>
      <Sha>9bc12a7d118f4ae59138a1aeb35335884738cd06</Sha>
    </Dependency>
    <Dependency Name="Microsoft.DotNet.PlatformAbstractions" Version="3.0.0-preview5-27622-27" CoherentParentDependency="Microsoft.Extensions.Logging">
      <Uri>https://github.com/dotnet/core-setup</Uri>
      <Sha>c6c5861b3006b2f869286bb71a69109d08c443d4</Sha>
    </Dependency>
    <Dependency Name="Microsoft.Extensions.Caching.Memory" Version="3.0.0-preview5.19223.1">
      <Uri>https://github.com/aspnet/Extensions</Uri>
      <Sha>356eb17c9f570be42ccfae1f229e3880e2836742</Sha>
    </Dependency>
    <Dependency Name="Microsoft.Extensions.Configuration.EnvironmentVariables" Version="3.0.0-preview5.19223.1">
      <Uri>https://github.com/aspnet/Extensions</Uri>
      <Sha>356eb17c9f570be42ccfae1f229e3880e2836742</Sha>
    </Dependency>
    <Dependency Name="Microsoft.Extensions.Configuration.Json" Version="3.0.0-preview5.19223.1">
      <Uri>https://github.com/aspnet/Extensions</Uri>
      <Sha>356eb17c9f570be42ccfae1f229e3880e2836742</Sha>
    </Dependency>
    <Dependency Name="Microsoft.Extensions.Configuration" Version="3.0.0-preview5.19223.1">
      <Uri>https://github.com/aspnet/Extensions</Uri>
      <Sha>356eb17c9f570be42ccfae1f229e3880e2836742</Sha>
    </Dependency>
    <Dependency Name="Microsoft.Extensions.DependencyInjection" Version="3.0.0-preview5.19223.1">
      <Uri>https://github.com/aspnet/Extensions</Uri>
      <Sha>356eb17c9f570be42ccfae1f229e3880e2836742</Sha>
    </Dependency>
    <Dependency Name="Microsoft.Extensions.DependencyModel" Version="3.0.0-preview5-27622-27" CoherentParentDependency="Microsoft.Extensions.Logging">
      <Uri>https://github.com/dotnet/core-setup</Uri>
      <Sha>c6c5861b3006b2f869286bb71a69109d08c443d4</Sha>
    </Dependency>
    <Dependency Name="Microsoft.Extensions.HostFactoryResolver.Sources" Version="3.0.0-preview5.19223.1">
      <Uri>https://github.com/aspnet/Extensions</Uri>
      <Sha>356eb17c9f570be42ccfae1f229e3880e2836742</Sha>
    </Dependency>
    <Dependency Name="Microsoft.Extensions.Logging" Version="3.0.0-preview5.19223.1">
      <Uri>https://github.com/aspnet/Extensions</Uri>
      <Sha>356eb17c9f570be42ccfae1f229e3880e2836742</Sha>
    </Dependency>
    <Dependency Name="Microsoft.NETCore.Platforms" Version="3.0.0-preview5.19222.11" CoherentParentDependency="Microsoft.NETCore.App">
      <Uri>https://github.com/dotnet/corefx</Uri>
      <Sha>9bc12a7d118f4ae59138a1aeb35335884738cd06</Sha>
    </Dependency>
    <Dependency Name="Microsoft.NETCore.App" Version="3.0.0-preview5-27622-27" CoherentParentDependency="Microsoft.Extensions.Logging">
      <Uri>https://github.com/dotnet/core-setup</Uri>
      <Sha>c6c5861b3006b2f869286bb71a69109d08c443d4</Sha>
    </Dependency>
    <Dependency Name="System.Collections.Immutable" Version="1.6.0-preview5.19222.11" CoherentParentDependency="Microsoft.NETCore.App">
      <Uri>https://github.com/dotnet/corefx</Uri>
      <Sha>9bc12a7d118f4ae59138a1aeb35335884738cd06</Sha>
    </Dependency>
    <Dependency Name="System.ComponentModel.Annotations" Version="4.6.0-preview5.19222.11" CoherentParentDependency="Microsoft.NETCore.App">
      <Uri>https://github.com/dotnet/corefx</Uri>
      <Sha>9bc12a7d118f4ae59138a1aeb35335884738cd06</Sha>
    </Dependency>
    <Dependency Name="System.Data.SqlClient" Version="4.7.0-preview5.19222.11" CoherentParentDependency="Microsoft.NETCore.App">
      <Uri>https://github.com/dotnet/corefx</Uri>
      <Sha>9bc12a7d118f4ae59138a1aeb35335884738cd06</Sha>
    </Dependency>
    <Dependency Name="System.Diagnostics.DiagnosticSource" Version="4.6.0-preview5.19222.11" CoherentParentDependency="Microsoft.NETCore.App">
      <Uri>https://github.com/dotnet/corefx</Uri>
      <Sha>9bc12a7d118f4ae59138a1aeb35335884738cd06</Sha>
=======
    <Dependency Name="Microsoft.CSharp" Version="4.6.0-preview6.19222.9" CoherentParentDependency="Microsoft.NETCore.App">
      <Uri>https://github.com/dotnet/corefx</Uri>
      <Sha>6cc58374f68b28ef991c3f155f1e87a5902cacf8</Sha>
    </Dependency>
    <Dependency Name="Microsoft.DotNet.PlatformAbstractions" Version="3.0.0-preview6-27622-26" CoherentParentDependency="Microsoft.Extensions.Logging">
      <Uri>https://github.com/dotnet/core-setup</Uri>
      <Sha>e2865679bc1d91dd4deb6a05507a24e998b58737</Sha>
    </Dependency>
    <Dependency Name="Microsoft.Extensions.Caching.Memory" Version="3.0.0-preview6.19222.23">
      <Uri>https://github.com/aspnet/Extensions</Uri>
      <Sha>c3be53d2c8e78d388af8d47827fee604d9dcac59</Sha>
    </Dependency>
    <Dependency Name="Microsoft.Extensions.Configuration.EnvironmentVariables" Version="3.0.0-preview6.19222.23">
      <Uri>https://github.com/aspnet/Extensions</Uri>
      <Sha>c3be53d2c8e78d388af8d47827fee604d9dcac59</Sha>
    </Dependency>
    <Dependency Name="Microsoft.Extensions.Configuration.Json" Version="3.0.0-preview6.19222.23">
      <Uri>https://github.com/aspnet/Extensions</Uri>
      <Sha>c3be53d2c8e78d388af8d47827fee604d9dcac59</Sha>
    </Dependency>
    <Dependency Name="Microsoft.Extensions.Configuration" Version="3.0.0-preview6.19222.23">
      <Uri>https://github.com/aspnet/Extensions</Uri>
      <Sha>c3be53d2c8e78d388af8d47827fee604d9dcac59</Sha>
    </Dependency>
    <Dependency Name="Microsoft.Extensions.DependencyInjection" Version="3.0.0-preview6.19222.23">
      <Uri>https://github.com/aspnet/Extensions</Uri>
      <Sha>c3be53d2c8e78d388af8d47827fee604d9dcac59</Sha>
    </Dependency>
    <Dependency Name="Microsoft.Extensions.DependencyModel" Version="3.0.0-preview6-27622-26" CoherentParentDependency="Microsoft.Extensions.Logging">
      <Uri>https://github.com/dotnet/core-setup</Uri>
      <Sha>e2865679bc1d91dd4deb6a05507a24e998b58737</Sha>
    </Dependency>
    <Dependency Name="Microsoft.Extensions.HostFactoryResolver.Sources" Version="3.0.0-preview6.19222.23">
      <Uri>https://github.com/aspnet/Extensions</Uri>
      <Sha>c3be53d2c8e78d388af8d47827fee604d9dcac59</Sha>
    </Dependency>
    <Dependency Name="Microsoft.Extensions.Logging" Version="3.0.0-preview6.19222.23">
      <Uri>https://github.com/aspnet/Extensions</Uri>
      <Sha>c3be53d2c8e78d388af8d47827fee604d9dcac59</Sha>
    </Dependency>
    <Dependency Name="Microsoft.NETCore.Platforms" Version="3.0.0-preview6.19222.9" CoherentParentDependency="Microsoft.NETCore.App">
      <Uri>https://github.com/dotnet/corefx</Uri>
      <Sha>6cc58374f68b28ef991c3f155f1e87a5902cacf8</Sha>
    </Dependency>
    <Dependency Name="Microsoft.NETCore.App" Version="3.0.0-preview6-27622-26" CoherentParentDependency="Microsoft.Extensions.Logging">
      <Uri>https://github.com/dotnet/core-setup</Uri>
      <Sha>e2865679bc1d91dd4deb6a05507a24e998b58737</Sha>
    </Dependency>
    <Dependency Name="System.Collections.Immutable" Version="1.6.0-preview6.19222.9" CoherentParentDependency="Microsoft.NETCore.App">
      <Uri>https://github.com/dotnet/corefx</Uri>
      <Sha>6cc58374f68b28ef991c3f155f1e87a5902cacf8</Sha>
    </Dependency>
    <Dependency Name="System.ComponentModel.Annotations" Version="4.6.0-preview6.19222.9" CoherentParentDependency="Microsoft.NETCore.App">
      <Uri>https://github.com/dotnet/corefx</Uri>
      <Sha>6cc58374f68b28ef991c3f155f1e87a5902cacf8</Sha>
    </Dependency>
    <Dependency Name="System.Data.SqlClient" Version="4.7.0-preview6.19222.9" CoherentParentDependency="Microsoft.NETCore.App">
      <Uri>https://github.com/dotnet/corefx</Uri>
      <Sha>6cc58374f68b28ef991c3f155f1e87a5902cacf8</Sha>
    </Dependency>
    <Dependency Name="System.Diagnostics.DiagnosticSource" Version="4.6.0-preview6.19222.9" CoherentParentDependency="Microsoft.NETCore.App">
      <Uri>https://github.com/dotnet/corefx</Uri>
      <Sha>6cc58374f68b28ef991c3f155f1e87a5902cacf8</Sha>
>>>>>>> 2e5a4322
    </Dependency>
  </ProductDependencies>
  <ToolsetDependencies>
    <Dependency Name="Microsoft.DotNet.Arcade.Sdk" Version="1.0.0-beta.19222.2">
      <Uri>https://github.com/dotnet/arcade</Uri>
      <Sha>851e36df83d3361e4bd8a70a2a8a89f762469f9a</Sha>
    </Dependency>
  </ToolsetDependencies>
</Dependencies><|MERGE_RESOLUTION|>--- conflicted
+++ resolved
@@ -1,71 +1,6 @@
 <?xml version="1.0" encoding="utf-8"?>
 <Dependencies>
   <ProductDependencies>
-<<<<<<< HEAD
-    <Dependency Name="Microsoft.CSharp" Version="4.6.0-preview5.19222.11" CoherentParentDependency="Microsoft.NETCore.App">
-      <Uri>https://github.com/dotnet/corefx</Uri>
-      <Sha>9bc12a7d118f4ae59138a1aeb35335884738cd06</Sha>
-    </Dependency>
-    <Dependency Name="Microsoft.DotNet.PlatformAbstractions" Version="3.0.0-preview5-27622-27" CoherentParentDependency="Microsoft.Extensions.Logging">
-      <Uri>https://github.com/dotnet/core-setup</Uri>
-      <Sha>c6c5861b3006b2f869286bb71a69109d08c443d4</Sha>
-    </Dependency>
-    <Dependency Name="Microsoft.Extensions.Caching.Memory" Version="3.0.0-preview5.19223.1">
-      <Uri>https://github.com/aspnet/Extensions</Uri>
-      <Sha>356eb17c9f570be42ccfae1f229e3880e2836742</Sha>
-    </Dependency>
-    <Dependency Name="Microsoft.Extensions.Configuration.EnvironmentVariables" Version="3.0.0-preview5.19223.1">
-      <Uri>https://github.com/aspnet/Extensions</Uri>
-      <Sha>356eb17c9f570be42ccfae1f229e3880e2836742</Sha>
-    </Dependency>
-    <Dependency Name="Microsoft.Extensions.Configuration.Json" Version="3.0.0-preview5.19223.1">
-      <Uri>https://github.com/aspnet/Extensions</Uri>
-      <Sha>356eb17c9f570be42ccfae1f229e3880e2836742</Sha>
-    </Dependency>
-    <Dependency Name="Microsoft.Extensions.Configuration" Version="3.0.0-preview5.19223.1">
-      <Uri>https://github.com/aspnet/Extensions</Uri>
-      <Sha>356eb17c9f570be42ccfae1f229e3880e2836742</Sha>
-    </Dependency>
-    <Dependency Name="Microsoft.Extensions.DependencyInjection" Version="3.0.0-preview5.19223.1">
-      <Uri>https://github.com/aspnet/Extensions</Uri>
-      <Sha>356eb17c9f570be42ccfae1f229e3880e2836742</Sha>
-    </Dependency>
-    <Dependency Name="Microsoft.Extensions.DependencyModel" Version="3.0.0-preview5-27622-27" CoherentParentDependency="Microsoft.Extensions.Logging">
-      <Uri>https://github.com/dotnet/core-setup</Uri>
-      <Sha>c6c5861b3006b2f869286bb71a69109d08c443d4</Sha>
-    </Dependency>
-    <Dependency Name="Microsoft.Extensions.HostFactoryResolver.Sources" Version="3.0.0-preview5.19223.1">
-      <Uri>https://github.com/aspnet/Extensions</Uri>
-      <Sha>356eb17c9f570be42ccfae1f229e3880e2836742</Sha>
-    </Dependency>
-    <Dependency Name="Microsoft.Extensions.Logging" Version="3.0.0-preview5.19223.1">
-      <Uri>https://github.com/aspnet/Extensions</Uri>
-      <Sha>356eb17c9f570be42ccfae1f229e3880e2836742</Sha>
-    </Dependency>
-    <Dependency Name="Microsoft.NETCore.Platforms" Version="3.0.0-preview5.19222.11" CoherentParentDependency="Microsoft.NETCore.App">
-      <Uri>https://github.com/dotnet/corefx</Uri>
-      <Sha>9bc12a7d118f4ae59138a1aeb35335884738cd06</Sha>
-    </Dependency>
-    <Dependency Name="Microsoft.NETCore.App" Version="3.0.0-preview5-27622-27" CoherentParentDependency="Microsoft.Extensions.Logging">
-      <Uri>https://github.com/dotnet/core-setup</Uri>
-      <Sha>c6c5861b3006b2f869286bb71a69109d08c443d4</Sha>
-    </Dependency>
-    <Dependency Name="System.Collections.Immutable" Version="1.6.0-preview5.19222.11" CoherentParentDependency="Microsoft.NETCore.App">
-      <Uri>https://github.com/dotnet/corefx</Uri>
-      <Sha>9bc12a7d118f4ae59138a1aeb35335884738cd06</Sha>
-    </Dependency>
-    <Dependency Name="System.ComponentModel.Annotations" Version="4.6.0-preview5.19222.11" CoherentParentDependency="Microsoft.NETCore.App">
-      <Uri>https://github.com/dotnet/corefx</Uri>
-      <Sha>9bc12a7d118f4ae59138a1aeb35335884738cd06</Sha>
-    </Dependency>
-    <Dependency Name="System.Data.SqlClient" Version="4.7.0-preview5.19222.11" CoherentParentDependency="Microsoft.NETCore.App">
-      <Uri>https://github.com/dotnet/corefx</Uri>
-      <Sha>9bc12a7d118f4ae59138a1aeb35335884738cd06</Sha>
-    </Dependency>
-    <Dependency Name="System.Diagnostics.DiagnosticSource" Version="4.6.0-preview5.19222.11" CoherentParentDependency="Microsoft.NETCore.App">
-      <Uri>https://github.com/dotnet/corefx</Uri>
-      <Sha>9bc12a7d118f4ae59138a1aeb35335884738cd06</Sha>
-=======
     <Dependency Name="Microsoft.CSharp" Version="4.6.0-preview6.19222.9" CoherentParentDependency="Microsoft.NETCore.App">
       <Uri>https://github.com/dotnet/corefx</Uri>
       <Sha>6cc58374f68b28ef991c3f155f1e87a5902cacf8</Sha>
@@ -129,7 +64,6 @@
     <Dependency Name="System.Diagnostics.DiagnosticSource" Version="4.6.0-preview6.19222.9" CoherentParentDependency="Microsoft.NETCore.App">
       <Uri>https://github.com/dotnet/corefx</Uri>
       <Sha>6cc58374f68b28ef991c3f155f1e87a5902cacf8</Sha>
->>>>>>> 2e5a4322
     </Dependency>
   </ProductDependencies>
   <ToolsetDependencies>
