﻿$ErrorActionPreference = 'Stop'

#
# Add-Migration
#

Register-TabExpansion Add-Migration @{
    OutputDir = { <# Disabled. Otherwise, paths would be relative to the solution directory. #> }
    Context = { param($x) GetContextTypes $x.Project $x.StartupProject }
    Project = { GetProjects }
    StartupProject = { GetProjects }
}

<#
.SYNOPSIS
    Adds a new migration.

.DESCRIPTION
    Adds a new migration.

.PARAMETER Name
    The name of the migration.

.PARAMETER OutputDir
    The directory (and sub-namespace) to use. Paths are relative to the project directory. Defaults to "Migrations".

.PARAMETER Context
    The DbContext type to use.

.PARAMETER Project
    The project to use.

.PARAMETER StartupProject
    The startup project to use. Defaults to the solution's startup project.

.LINK
    Remove-Migration
    Update-Database
    about_EntityFrameworkCore
#>
function Add-Migration
{
    [CmdletBinding(PositionalBinding = $false)]
    param(
        [Parameter(Position = 0, Mandatory = $true)]
        [string] $Name,
        [string] $OutputDir,
        [string] $Context,
        [string] $Project,
        [string] $StartupProject)

    WarnIfEF6 'Add-Migration'

    $dteProject = GetProject $Project
    $dteStartupProject = GetStartupProject $StartupProject $dteProject

    $params = 'migrations', 'add', $Name, '--json'

    if ($OutputDir)
    {
        $params += '--output-dir', $OutputDir
    }

    $params += GetParams $Context

    # NB: -join is here to support ConvertFrom-Json on PowerShell 3.0
    $result = (EF $dteProject $dteStartupProject $params) -join "`n" | ConvertFrom-Json
    Write-Output 'To undo this action, use Remove-Migration.'

    $dteProject.ProjectItems.AddFromFile($result.migrationFile) | Out-Null
    $DTE.ItemOperations.OpenFile($result.migrationFile) | Out-Null
    ShowConsole

    $dteProject.ProjectItems.AddFromFile($result.metadataFile) | Out-Null

    $dteProject.ProjectItems.AddFromFile($result.snapshotFile) | Out-Null
}

#
# Drop-Database
#

Register-TabExpansion Drop-Database @{
    Context = { param($x) GetContextTypes $x.Project $x.StartupProject }
    Project = { GetProjects }
    StartupProject = { GetProjects }
}

<#
.SYNOPSIS
    Drops the database.

.DESCRIPTION
    Drops the database.

.PARAMETER Context
    The DbContext to use.

.PARAMETER Project
    The project to use.

.PARAMETER StartupProject
    The startup project to use. Defaults to the solution's startup project.

.LINK
    Update-Database
    about_EntityFrameworkCore
#>
function Drop-Database
{
    [CmdletBinding(PositionalBinding = $false, SupportsShouldProcess = $true, ConfirmImpact = 'High')]
    param([string] $Context, [string] $Project, [string] $StartupProject)

    $dteProject = GetProject $Project
    $dteStartupProject = GetStartupProject $StartupProject $dteProject

<<<<<<< HEAD
    if (IsUWP $dteProject)
    {
        throw 'Drop-Database shouldn''t be used with Universal Windows Platform apps. Instead, call ' +
            'DbContext.Database.EnsureDeleted() at runtime.'
    }

    $info = Get-DbContext -Context $Context -Project $Project -StartupProject $StartupProject
=======
    $params = 'dbcontext', 'info', '--json'
    $params += GetParams $Context

    # NB: -join is here to support ConvertFrom-Json on PowerShell 3.0
    $info = (EF $dteProject $dteStartupProject $params) -join "`n" | ConvertFrom-Json
>>>>>>> cbd2add9

    if ($PSCmdlet.ShouldProcess("database '$($info.databaseName)' on server '$($info.dataSource)'"))
    {
        $params = 'database', 'drop', '--force'
        $params += GetParams $Context

        EF $dteProject $dteStartupProject $params -skipBuild
    }
}

#
# Enable-Migrations (Obsolete)
#

function Enable-Migrations
{
    WarnIfEF6 'Enable-Migrations'
    Write-Warning 'Enable-Migrations is obsolete. Use Add-Migration to start using Migrations.'
}

#
# Get-DbContext
#

Register-TabExpansion Get-DbContext @{
    Context = { param($x) GetContextTypes $x.Project $x.StartupProject }
    Project = { GetProjects }
    StartupProject = { GetProjects }
}

<#
.SYNOPSIS
    Gets information about a DbContext type.

.DESCRIPTION
    Gets information about a DbContext type.

.PARAMETER Context
    The DbContext to use.

.PARAMETER Project
    The project to use.

.PARAMETER StartupProject
    The startup project to use. Defaults to the solution's startup project.

.LINK
    about_EntityFrameworkCore
#>
function Get-DbContext
{
    [CmdletBinding(PositionalBinding = $false)]
    param([string] $Context, [string] $Project, [string] $StartupProject)

    $dteProject = GetProject $Project
    $dteStartupProject = GetStartupProject $StartupProject $dteProject

    $params = 'dbcontext', 'info', '--json'
    $params += GetParams $Context

    # NB: -join is here to support ConvertFrom-Json on PowerShell 3.0
    return (EF $dteProject $dteStartupProject $params) -join "`n" | ConvertFrom-Json
}

#
# Remove-Migration
#

Register-TabExpansion Remove-Migration @{
    Context = { param($x) GetContextTypes $x.Project $x.StartupProject }
    Project = { GetProjects }
    StartupProject = { GetProjects }
}

<#
.SYNOPSIS
    Removes the last migration.

.DESCRIPTION
    Removes the last migration.

.PARAMETER Force
    Don't check to see if the migration has been applied to the database. Always implied on UWP apps.

.PARAMETER Context
    The DbContext to use.

.PARAMETER Project
    The project to use.

.PARAMETER StartupProject
    The startup project to use. Defaults to the solution's startup project.

.LINK
    Add-Migration
    about_EntityFrameworkCore
#>
function Remove-Migration
{
    [CmdletBinding(PositionalBinding = $false)]
    param([switch] $Force, [string] $Context, [string] $Project, [string] $StartupProject)

    $dteProject = GetProject $Project
    $dteStartupProject = GetStartupProject $StartupProject $dteProject

    $params = 'migrations', 'remove', '--json'

    if ($Force)
    {
        $params += '--force'
    }

    $params += GetParams $Context

    # NB: -join is here to support ConvertFrom-Json on PowerShell 3.0
    $result = (EF $dteProject $dteStartupProject $params) -join "`n" | ConvertFrom-Json

    $files = $result.migrationFile, $result.metadataFile, $result.snapshotFile
    $files | ?{ $_ -ne $null } | %{
        $projectItem = GetProjectItem $dteProject $_
        if ($projectItem)
        {
            $projectItem.Remove()
        }
    }
}

#
# Scaffold-DbContext
#

Register-TabExpansion Scaffold-DbContext @{
    Provider = { param($x) GetProviders $x.Project }
    Project = { GetProjects }
    StartupProject = { GetProjects }
    OutputDir = { <# Disabled. Otherwise, paths would be relative to the solution directory. #> }
}

<#
.SYNOPSIS
    Scaffolds a DbContext and entity types for a database.

.DESCRIPTION
    Scaffolds a DbContext and entity types for a database.

.PARAMETER Connection
    The connection string to the database.

.PARAMETER Provider
    The provider to use. (E.g. Microsoft.EntityFrameworkCore.SqlServer)

.PARAMETER OutputDir
    The directory to put files in. Paths are relaive to the project directory.

.PARAMETER Context
    The name of the DbContext to generate.

.PARAMETER Schemas
    The schemas of tables to generate entity types for.

.PARAMETER Tables
    The tables to generate entity types for.

.PARAMETER DataAnnotations
    Use attributes to configure the model (where possible). If omitted, only the fluent API is used.

.PARAMETER UseDatabaseNames
    Use table and column names directly from the database.

.PARAMETER Force
    Overwrite existing files.

.PARAMETER Project
    The project to use.

.PARAMETER StartupProject
    The startup project to use. Defaults to the solution's startup project.

.LINK
    about_EntityFrameworkCore
#>
function Scaffold-DbContext
{
    [CmdletBinding(PositionalBinding = $false)]
    param(
        [Parameter(Position = 0, Mandatory = $true)]
        [string] $Connection,
        [Parameter(Position = 1, Mandatory = $true)]
        [string] $Provider,
        [string] $OutputDir,
        [string] $Context,
        [string[]] $Schemas = @(),
        [string[]] $Tables = @(),
        [switch] $DataAnnotations,
        [switch] $UseDatabaseNames,
        [switch] $Force,
        [string] $Project,
        [string] $StartupProject)

    $dteProject = GetProject $Project
    $dteStartupProject = GetStartupProject $StartupProject $dteProject

    $params = 'dbcontext', 'scaffold', $Connection, $Provider, '--json'

    if ($OutputDir)
    {
        $params += '--output-dir', $OutputDir
    }

    if ($Context)
    {
        $params += '--context', $Context
    }

    $params += $Schemas | %{ '--schema', $_ }
    $params += $Tables | %{ '--table', $_ }

    if ($DataAnnotations)
    {
        $params += '--data-annotations'
    }

    if ($UseDatabaseNames)
    {
        $params += '--use-database-names'
    }

    if ($Force)
    {
        $params += '--force'
    }

    # NB: -join is here to support ConvertFrom-Json on PowerShell 3.0
    $result = (EF $dteProject $dteStartupProject $params) -join "`n" | ConvertFrom-Json

    $files = $result.entityTypeFiles + $result.contextFile
    $files | %{ $dteProject.ProjectItems.AddFromFile($_) | Out-Null }
    $DTE.ItemOperations.OpenFile($result.contextFile) | Out-Null
    ShowConsole
}

#
# Script-Migration
#

Register-TabExpansion Script-Migration @{
    From = { param($x) GetMigrations $x.Context $x.Project $x.StartupProject }
    To = { param($x) GetMigrations $x.Context $x.Project $x.StartupProject }
    Context = { param($x) GetContextTypes $x.Project $x.StartupProject }
    Project = { GetProjects }
    StartupProject = { GetProjects }
}

<#
.SYNOPSIS
    Generates a SQL script from migrations.

.DESCRIPTION
    Generates a SQL script from migrations.

.PARAMETER From
    The starting migration. Defaults to '0' (the initial database).

.PARAMETER To
    The ending migration. Defaults to the last migration.

.PARAMETER Idempotent
    Generate a script that can be used on a database at any migration.

.PARAMETER Output
    The file to write the result to.

.PARAMETER Context
    The DbContext to use.

.PARAMETER Project
    The project to use.

.PARAMETER StartupProject
    The startup project to use. Defaults to the solution's startup project.

.LINK
    Update-Database
    about_EntityFrameworkCore
#>
function Script-Migration
{
    [CmdletBinding(PositionalBinding = $false)]
    param(
        [Parameter(ParameterSetName = 'WithoutTo', Position = 0)]
        [Parameter(ParameterSetName = 'WithTo', Position = 0, Mandatory = $true)]
        [string] $From,
        [Parameter(ParameterSetName = 'WithTo', Position = 1, Mandatory = $true)]
        [string] $To,
        [switch] $Idempotent,
        [string] $Output,
        [string] $Context,
        [string] $Project,
        [string] $StartupProject)

    $dteProject = GetProject $Project
    $dteStartupProject = GetStartupProject $StartupProject $dteProject

    if (!$Output)
    {
        $intermediatePath = GetIntermediatePath $dteProject
        if (!(Split-Path $intermediatePath -IsAbsolute))
        {
            $projectDir = GetProperty $dteProject.Properties 'FullPath'
            $intermediatePath = Join-Path $projectDir $intermediatePath -Resolve | Convert-Path
        }

        $scriptFileName = [IO.Path]::ChangeExtension([IO.Path]::GetRandomFileName(), '.sql')
        $Output = Join-Path $intermediatePath $scriptFileName
    }
    elseif (!(Split-Path $Output -IsAbsolute))
    {
        $Output = $ExecutionContext.SessionState.Path.GetUnresolvedProviderPathFromPSPath($Output)
    }

    $params = 'migrations', 'script', '--output', $Output

    if ($From)
    {
        $params += $From
    }

    if ($To)
    {
        $params += $To
    }

    if ($Idempotent)
    {
        $params += '--idempotent'
    }

    $params += GetParams $Context

    EF $dteProject $dteStartupProject $params

    $DTE.ItemOperations.OpenFile($Output) | Out-Null
    ShowConsole
}

#
# Update-Database
#

Register-TabExpansion Update-Database @{
    Migration = { param($x) GetMigrations $x.Context $x.Project $x.StartupProject }
    Context = { param($x) GetContextTypes $x.Project $x.StartupProject }
    Project = { GetProjects }
    StartupProject = { GetProjects }
}

<#
.SYNOPSIS
    Updates the database to a specified migration.

.DESCRIPTION
    Updates the database to a specified migration.

.PARAMETER Migration
    The target migration. If '0', all migrations will be reverted. Defaults to the last migration.

.PARAMETER Context
    The DbContext to use.

.PARAMETER Project
    The project to use.

.PARAMETER StartupProject
    The startup project to use. Defaults to the solution's startup project.

.LINK
    Script-Migration
    about_EntityFrameworkCore
#>
function Update-Database
{
    [CmdletBinding(PositionalBinding = $false)]
    param(
        [Parameter(Position = 0)]
        [string] $Migration,
        [string] $Context,
        [string] $Project,
        [string] $StartupProject)

    WarnIfEF6 'Update-Database'

    $dteProject = GetProject $Project
    $dteStartupProject = GetStartupProject $StartupProject $dteProject

    $params = 'database', 'update'

    if ($Migration)
    {
        $params += $Migration
    }

    $params += GetParams $Context

    EF $dteProject $dteStartupProject $params
}

#
# (Private Helpers)
#

function GetProjects
{
    return Get-Project -All | %{ $_.ProjectName }
}

function GetProviders($projectName)
{
    if (!$projectName)
    {
        $projectName = (Get-Project).ProjectName
    }

    return Get-Package -ProjectName $projectName | %{ $_.Id }
}

function GetContextTypes($projectName, $startupProjectName)
{
    $project = GetProject $projectName
    $startupProject = GetStartupProject $startupProjectName $project

    $params = 'dbcontext', 'list', '--json'

    # NB: -join is here to support ConvertFrom-Json on PowerShell 3.0
    $result = (EF $project $startupProject $params -skipBuild) -join "`n" | ConvertFrom-Json

    return $result | %{ $_.safeName }
}

function GetMigrations($context, $projectName, $startupProjectName)
{
    $project = GetProject $projectName
    $startupProject = GetStartupProject $startupProjectName $project

    $params = 'migrations', 'list', '--json'
    $params += GetParams $context

    # NB: -join is here to support ConvertFrom-Json on PowerShell 3.0
    $result = (EF $project $startupProject $params -skipBuild) -join "`n" | ConvertFrom-Json

    return $result | %{ $_.safeName }
}

function WarnIfEF6 ($cmdlet)
{
    if (Get-Module 'EntityFramework')
    {
        Write-Warning "Both Entity Framework Core and Entity Framework 6 are installed. The Entity Framework Core tools are running. Use 'EntityFramework\$cmdlet' for Entity Framework 6."
    }
}

function GetProject($projectName)
{
    if (!$projectName)
    {
        return Get-Project
    }

    return Get-Project $projectName
}

function GetStartupProject($name, $fallbackProject)
{
    if ($name)
    {
        return Get-Project $name
    }

    $startupProjectPaths = $DTE.Solution.SolutionBuild.StartupProjects
    if ($startupProjectPaths)
    {
        if ($startupProjectPaths.Length -eq 1)
        {
            $startupProjectPath = $startupProjectPaths[0]
            if (!(Split-Path -IsAbsolute $startupProjectPath))
            {
                $solutionPath = Split-Path (GetProperty $DTE.Solution.Properties 'Path')
                $startupProjectPath = Join-Path $solutionPath $startupProjectPath -Resolve | Convert-Path
            }

            $startupProject = GetSolutionProjects | ?{
                try
                {
                    $fullName = $_.FullName
                }
                catch [NotImplementedException]
                {
                    return $false
                }

                if ($fullName -and $fullName.EndsWith('\'))
                {
                    $fullName = $fullName.Substring(0, $fullName.Length - 1)
                }

                return $fullName -eq $startupProjectPath
            }
            if ($startupProject)
            {
                return $startupProject
            }

            Write-Warning "Unable to resolve startup project '$startupProjectPath'."
        }
        else
        {
            Write-Verbose 'More than one startup project found.'
        }
    }
    else
    {
        Write-Verbose 'No startup project found.'
    }

    return $fallbackProject
}

function GetSolutionProjects()
{
    $projects = New-Object 'System.Collections.Stack'

    $DTE.Solution.Projects | %{
        $projects.Push($_)
    }

    while ($projects.Count)
    {
        $project = $projects.Pop();

        <# yield return #> $project

        if ($project.ProjectItems)
        {
            $project.ProjectItems | ?{ $_.SubProject } | %{
                $projects.Push($_.SubProject)
            }
        }
    }
}

function GetParams($context)
{
    $params = @()

    if ($context)
    {
        $params += '--context', $context
    }

    return $params
}

function ShowConsole
{
    $componentModel = Get-VSComponentModel
    $powerConsoleWindow = $componentModel.GetService([NuGetConsole.IPowerConsoleWindow])
    $powerConsoleWindow.Show()
}

function WriteErrorLine($message)
{
    try
    {
        # Call the internal API NuGet uses to display errors
        $componentModel = Get-VSComponentModel
        $powerConsoleWindow = $componentModel.GetService([NuGetConsole.IPowerConsoleWindow])
        $bindingFlags = [Reflection.BindingFlags]::Instance -bor [Reflection.BindingFlags]::NonPublic
        $activeHostInfo = $powerConsoleWindow.GetType().GetProperty('ActiveHostInfo', $bindingFlags).GetValue($powerConsoleWindow)
        $internalHost = $activeHostInfo.WpfConsole.Host
        $reportErrorMethod = $internalHost.GetType().GetMethod('ReportError', $bindingFlags, $null, [Exception], $null)
        $exception = New-Object Exception $message
        $reportErrorMethod.Invoke($internalHost, $exception)
    }
    catch
    {
        Write-Host $message -ForegroundColor DarkRed
    }
}

function EF($project, $startupProject, $params, [switch] $skipBuild)
{
    if (IsXproj $startupProject)
    {
        throw "Startup project '$($startupProject.ProjectName)' is an ASP.NET Core or .NET Core project for Visual " +
            'Studio 2015. This version of the Entity Framework Core Package Manager Console Tools doesn''t support ' +
            'these types of projects.'
    }
    if (IsDocker $startupProject)
    {
        throw "Startup project '$($startupProject.ProjectName)' is a Docker project. Select an ASP.NET Core Web " +
            'Application as your startup project and try again.'
    }
    if (IsUWP $startupProject)
    {
        throw "Startup project '$($startupProject.ProjectName)' is a Universal Windows Platform app. This version of " +
            'the Entity Framework Core Package Manager Console Tools doesn''t support this type of project. Consider ' +
            'using a .NET Standard class library.'
    }

    Write-Verbose "Using project '$($project.ProjectName)'."
    Write-Verbose "Using startup project '$($startupProject.ProjectName)'."

    if (!$skipBuild)
    {
        Write-Verbose 'Build started...'

        # TODO: Only build startup project. Don't use BuildProject, you can't specify platform
        $solutionBuild = $DTE.Solution.SolutionBuild
        $solutionBuild.Build(<# WaitForBuildToFinish: #> $true)
        if ($solutionBuild.LastBuildInfo)
        {
            throw 'Build failed.'
        }

        Write-Verbose 'Build succeeded.'
    }

    $startupProjectDir = GetProperty $startupProject.Properties 'FullPath'
    $outputPath = GetProperty $startupProject.ConfigurationManager.ActiveConfiguration.Properties 'OutputPath'
    $targetDir = Join-Path $startupProjectDir $outputPath -Resolve | Convert-Path
    $startupTargetFileName = GetOutputFileName $startupProject
    $startupTargetPath = Join-Path $targetDir $startupTargetFileName
    $targetFrameworkMoniker = GetProperty $startupProject.Properties 'TargetFrameworkMoniker'
    $frameworkName = New-Object 'System.Runtime.Versioning.FrameworkName' $targetFrameworkMoniker
    $targetFramework = $frameworkName.Identifier

    if ($targetFramework -in '.NETFramework')
    {
        $platformTarget = GetPlatformTarget $startupProject
        if ($platformTarget -eq 'x86')
        {
            $exePath = Join-Path $PSScriptRoot 'net461\ef.x86.exe'
        }
        elseif ($platformTarget -in 'AnyCPU', 'x64')
        {
            $exePath = Join-Path $PSScriptRoot 'net461\ef.exe'
        }
        else
        {
            throw "Startup project '$($startupProject.ProjectName)' has an active platform of '$platformTarget'. Select " +
                'a different platform and try again.'
        }
    }
    elseif ($targetFramework -eq '.NETCoreApp')
    {
        $exePath = (Get-Command 'dotnet').Path

        $startupTargetName = GetProperty $startupProject.Properties 'AssemblyName'
        $depsFile = Join-Path $targetDir ($startupTargetName + '.deps.json')
        $projectAssetsFile = GetCsproj2Property $startupProject 'ProjectAssetsFile'
        $runtimeConfig = Join-Path $targetDir ($startupTargetName + '.runtimeconfig.json')
        $runtimeFrameworkVersion = GetCsproj2Property $startupProject 'RuntimeFrameworkVersion'
        $efPath = Join-Path $PSScriptRoot 'netcoreapp2.0\ef.dll'

        $dotnetParams = 'exec', '--depsfile', $depsFile

        if ($projectAssetsFile)
        {
            # NB: -Raw is here to support ConvertFrom-Json on PowerShell 3.0
            $projectAssets = Get-Content $projectAssetsFile -Raw | ConvertFrom-Json
            $projectAssets.packageFolders.psobject.Properties.Name | %{
                $dotnetParams += '--additionalprobingpath', $_.TrimEnd('\')
            }
        }

        if (Test-Path $runtimeConfig)
        {
            $dotnetParams += '--runtimeconfig', $runtimeConfig
        }
        elseif ($runtimeFrameworkVersion)
        {
            $dotnetParams += '--fx-version', $runtimeFrameworkVersion
        }

        $dotnetParams += $efPath

        $params = $dotnetParams + $params
    }
    elseif ($targetFramework -eq '.NETStandard')
    {
        throw "Startup project '$($startupProject.ProjectName)' targets framework '.NETStandard'. There is no " +
            'runtime associated with this framework, and projects targeting it cannot be executed directly. To use ' +
            'the Entity Framework Core Package Manager Console Tools with this project, add an executable project ' +
            'targeting .NET Framework or .NET Core that references this project, and set it as the startup project; ' +
            'or, update this project to cross-target .NET Framework or .NET Core.'
    }
    else
    {
        throw "Startup project '$($startupProject.ProjectName)' targets framework '$targetFramework'. " +
            'The Entity Framework Core Package Manager Console Tools don''t support this framework.'
    }

    $projectDir = GetProperty $project.Properties 'FullPath'
    $targetFileName = GetOutputFileName $project
    $targetPath = Join-Path $targetDir $targetFileName
    $rootNamespace = GetProperty $project.Properties 'RootNamespace'

    $params += '--verbose',
        '--no-color',
        '--prefix-output',
        '--assembly', $targetPath,
        '--startup-assembly', $startupTargetPath,
        '--project-dir', $projectDir

    if (IsWeb $startupProject)
    {
        $params += '--data-dir', (Join-Path $startupProjectDir 'App_Data')
    }

    if ($rootNamespace)
    {
        $params += '--root-namespace', $rootNamespace
    }

    $arguments = ToArguments $params
    $startInfo = New-Object 'System.Diagnostics.ProcessStartInfo' -Property @{
        FileName = $exePath;
        Arguments = $arguments;
        UseShellExecute = $false;
        CreateNoWindow = $true;
        RedirectStandardOutput = $true;
        StandardOutputEncoding = [Text.Encoding]::UTF8;
        WorkingDirectory = $startupProjectDir;
    }

    Write-Verbose "$exePath $arguments"

    $process = [Diagnostics.Process]::Start($startInfo)

    while ($line = $process.StandardOutput.ReadLine())
    {
        $level = $null
        $text = $null

        $parts = $line.Split(':', 2)
        if ($parts.Length -eq 2)
        {
            $level = $parts[0]

            $i = 0
            $count = 8 - $level.Length
            while ($i -lt $count -and $parts[1][$i] -eq ' ')
            {
                $i++
            }

            $text = $parts[1].Substring($i)
        }

        switch ($level)
        {
            'error' { WriteErrorLine $text }
            'warn' { Write-Warning $text }
            'info' { Write-Host $text }
            'data' { Write-Output $text }
            'verbose' { Write-Verbose $text }
            default { Write-Host $line }
        }
    }

    $process.WaitForExit()

    if ($process.ExitCode)
    {
        exit
    }
}

function IsXproj($project)
{
    return $project.Kind -eq '{8BB2217D-0F2D-49D1-97BC-3654ED321F3B}'
}

function IsDocker($project)
{
    return $project.Kind -eq '{E53339B2-1760-4266-BCC7-CA923CBCF16C}'
}

function IsCsproj2($project)
{
    return $project.Kind -eq '{9A19103F-16F7-4668-BE54-9A1E7A4F7556}'
}

function IsWeb($project)
{
    $types = GetProjectTypes $project

    return $types -contains '{349C5851-65DF-11DA-9384-00065B846F21}'
}

function IsUWP($project)
{
    $types = GetProjectTypes $project

    return $types -contains '{A5A43C5B-DE2A-4C0C-9213-0A381AF9435A}'
}

function GetIntermediatePath($project)
{
    # TODO: Remove when dotnet/roslyn-project-system#665 is fixed
    if (IsCsproj2 $project)
    {
        return GetCsproj2Property $project 'IntermediateOutputPath'
    }

    return GetProperty $project.ConfigurationManager.ActiveConfiguration.Properties 'IntermediatePath'
}

function GetPlatformTarget($project)
{
    # TODO: Remove when dotnet/roslyn-project-system#669 is fixed
    if (IsCsproj2 $project)
    {
        $platformTarget = GetCsproj2Property $project 'PlatformTarget'
        if ($platformTarget)
        {
            return $platformTarget
        }

        return GetCsproj2Property $project 'Platform'
    }

    return GetProperty $project.ConfigurationManager.ActiveConfiguration.Properties 'PlatformTarget'
}

function GetOutputFileName($project)
{
    # TODO: Remove when dotnet/roslyn-project-system#667 is fixed
    if (IsCsproj2 $project)
    {
        return GetCsproj2Property $project 'TargetFileName'
    }

    return GetProperty $project.Properties 'OutputFileName'
}

function GetProjectTypes($project)
{
    $solution = Get-VSService 'Microsoft.VisualStudio.Shell.Interop.SVsSolution' 'Microsoft.VisualStudio.Shell.Interop.IVsSolution'
    $hierarchy = $null
    $hr = $solution.GetProjectOfUniqueName($project.UniqueName, [ref] $hierarchy)
    [Runtime.InteropServices.Marshal]::ThrowExceptionForHR($hr)

    $aggregatableProject = Get-Interface $hierarchy 'Microsoft.VisualStudio.Shell.Interop.IVsAggregatableProject'
    if (!$aggregatableProject)
    {
        return $project.Kind
    }

    $projectTypeGuidsString = $null
    $hr = $aggregatableProject.GetAggregateProjectTypeGuids([ref] $projectTypeGuidsString)
    [Runtime.InteropServices.Marshal]::ThrowExceptionForHR($hr)

    return $projectTypeGuidsString.Split(';')
}

function GetProperty($properties, $propertyName)
{
    try
    {
        return $properties.Item($propertyName).Value
    }
    catch
    {
        return $null
    }
}

function GetCsproj2Property($project, $propertyName)
{
    $browseObjectContext = Get-Interface $project 'Microsoft.VisualStudio.ProjectSystem.Properties.IVsBrowseObjectContext'
    $unconfiguredProject = $browseObjectContext.UnconfiguredProject
    $configuredProject = $unconfiguredProject.GetSuggestedConfiguredProjectAsync().Result
    $properties = $configuredProject.Services.ProjectPropertiesProvider.GetCommonProperties()

    return $properties.GetEvaluatedPropertyValueAsync($propertyName).Result
}

function GetProjectItem($project, $path)
{
    $fullPath = GetProperty $project.Properties 'FullPath'

    if (Split-Path $path -IsAbsolute)
    {
        $path = $path.Substring($fullPath.Length)
    }

    $itemDirectory = (Split-Path $path -Parent)

    $projectItems = $project.ProjectItems
    if ($itemDirectory)
    {
        $directories = $itemDirectory.Split('\')
        $directories | %{
            if ($projectItems)
            {
                $projectItems = $projectItems.Item($_).ProjectItems
            }
        }
    }

    if (!$projectItems)
    {
        return $null
    }

    $itemName = Split-Path $path -Leaf

    try
    {
        return $projectItems.Item($itemName)
    }
    catch [Exception]
    {
    }

    return $null
}

function ToArguments($params)
{
    $arguments = ''
    for ($i = 0; $i -lt $params.Length; $i++)
    {
        if ($i)
        {
            $arguments += ' '
        }

        if (!$params[$i].Contains(' '))
        {
            $arguments += $params[$i]

            continue
        }

        $arguments += '"'

        $pendingBackslashs = 0
        for ($j = 0; $j -lt $params[$i].Length; $j++)
        {
            switch ($params[$i][$j])
            {
                '"'
                {
                    if ($pendingBackslashs)
                    {
                        $arguments += '\' * $pendingBackslashs * 2
                        $pendingBackslashs = 0
                    }
                    $arguments += '\"'
                }

                '\'
                {
                    $pendingBackslashs++
                }

                default
                {
                    if ($pendingBackslashs)
                    {
                        if ($pendingBackslashs -eq 1)
                        {
                            $arguments += '\'
                        }
                        else
                        {
                            $arguments += '\' * $pendingBackslashs * 2
                        }

                        $pendingBackslashs = 0
                    }

                    $arguments += $params[$i][$j]
                }
            }
        }

        if ($pendingBackslashs)
        {
            $arguments += '\' * $pendingBackslashs * 2
        }

        $arguments += '"'
    }

    return $arguments
}<|MERGE_RESOLUTION|>--- conflicted
+++ resolved
@@ -114,21 +114,7 @@
     $dteProject = GetProject $Project
     $dteStartupProject = GetStartupProject $StartupProject $dteProject
 
-<<<<<<< HEAD
-    if (IsUWP $dteProject)
-    {
-        throw 'Drop-Database shouldn''t be used with Universal Windows Platform apps. Instead, call ' +
-            'DbContext.Database.EnsureDeleted() at runtime.'
-    }
-
     $info = Get-DbContext -Context $Context -Project $Project -StartupProject $StartupProject
-=======
-    $params = 'dbcontext', 'info', '--json'
-    $params += GetParams $Context
-
-    # NB: -join is here to support ConvertFrom-Json on PowerShell 3.0
-    $info = (EF $dteProject $dteStartupProject $params) -join "`n" | ConvertFrom-Json
->>>>>>> cbd2add9
 
     if ($PSCmdlet.ShouldProcess("database '$($info.databaseName)' on server '$($info.dataSource)'"))
     {
